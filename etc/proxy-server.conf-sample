--- conflicted
+++ resolved
@@ -40,17 +40,14 @@
 # If set to 'true' any authorized user may create and delete accounts; if
 # 'false' no one, even authorized, can.
 # allow_account_management = false
-<<<<<<< HEAD
 # Set object_post_as_copy = false to turn on fast posts where only the metadata
 # changes are stored anew and the original data file is kept in place. This
 # makes for quicker posts; but since the container metadata isn't updated in
 # this mode, features like container sync won't be able to sync posts.
 # object_post_as_copy = true
-=======
 # If set to 'true' authorized accounts that do not yet exist within the Swift
 # cluster will be automatically created.
 # account_autocreate = false
->>>>>>> e15b0732
 
 [filter:tempauth]
 use = egg:swift#tempauth
