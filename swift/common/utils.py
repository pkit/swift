--- conflicted
+++ resolved
@@ -390,12 +390,9 @@
     :param conf: Configuration dict to read settings from
     :param name: Name of the logger
     :param log_to_console: Add handler which writes to console on stderr
-<<<<<<< HEAD
     :param log_route: Route for the logging, not emitted to the log, just used
                       to separate logging configurations
-=======
     :param fmt: Override log format
->>>>>>> 8beae68e
     """
     if not conf:
         conf = {}
